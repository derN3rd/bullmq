{
  "name": "bullmq",
<<<<<<< HEAD
  "version": "4.16.0",
=======
  "version": "4.17.0",
>>>>>>> e1ff35b5
  "description": "Queue for messages and jobs based on Redis",
  "homepage": "https://bullmq.io/",
  "main": "./dist/cjs/index.js",
  "module": "./dist/esm/index.js",
  "types": "./dist/esm/index.d.ts",
  "source": "./src/index.ts",
  "author": "Taskforce.sh Inc.",
  "license": "MIT",
  "keywords": [
    "bull",
    "bullmq",
    "queues",
    "jobs",
    "redis"
  ],
  "files": [
    "dist"
  ],
  "scripts": {
    "build": "npm-run-all pretest tsc:all copy:main:type clean:temp:files copy:lua copy:includes:lua",
    "circular:references": "madge --circular --extensions ts ./src",
    "clean:scripts": "rimraf rawScripts src/scripts",
    "clean:temp:files": "rimraf dist/cjs/bullmq.d.ts dist/esm/bullmq.d.ts dist/tsdoc-metadata.json",
    "copy:includes:lua": "copyfiles -f ./src/commands/includes/*.lua ./dist/cjs/commands/includes && copyfiles -f ./src/commands/includes/*.lua ./dist/esm/commands/includes",
    "copy:lua": "copyfiles -f ./src/commands/*.lua ./dist/cjs/commands && copyfiles -f ./src/commands/*.lua ./dist/esm/commands",
    "copy:lua:python": "copyfiles -f ./rawScripts/*.lua ./python/bullmq/commands",
    "copy:main:type": "copyfiles -f ./dist/esm/classes/main.d.ts ./dist/esm/classes/main-worker.d.ts ./dist/cjs/classes",
    "coverage": "nyc --reporter=text --reporter=lcovonly yarn test",
    "cm": "git cz",
    "docs": "typedoc --excludeExternals --excludeProtected --excludePrivate --readme none src/index.ts",
    "dc:up": "docker-compose -f docker-compose.yml up -d",
    "dc:down": "docker-compose -f docker-compose.yml down",
    "dry-run": "npm publish --dry-run",
    "eslint:fix": "./node_modules/.bin/eslint . --ignore-path ./.eslintignore --fix",
    "generate:raw:scripts": "ts-node --project tsconfig-cjs.json generateRawScripts.ts",
    "lint": "./node_modules/.bin/eslint . --ignore-path ./.eslintignore",
    "lint:staged": "lint-staged",
    "prepublishOnly": "yarn build",
    "prepare": "husky install",
    "pretest": "npm-run-all clean:scripts generate:raw:scripts transform:commands",
    "prettier": "prettier --config package.json src/**/*.ts",
    "pretty:quick": "pretty-quick --ignore-path ./.eslintignore --staged",
    "semantic-release": "semantic-release",
    "semantic-release-prepare": "ts-node tools/semantic-release-prepare",
    "test": "ts-mocha -p tsconfig-cjs.json --config ./.mocharc.js",
    "test:watch": "ts-mocha -p tsconfig-cjs.json --paths 'tests/test_*.ts' -w --watch-extensions ts",
    "transform:commands": "node ./commandTransform.js ./rawScripts ./src/scripts",
    "tsc": "tsc",
    "tsc:all": "tsc && tsc -p tsconfig-cjs.json"
  },
  "dependencies": {
    "cron-parser": "^4.6.0",
    "glob": "^8.0.3",
    "ioredis": "^5.3.2",
    "lodash": "^4.17.21",
    "msgpackr": "^1.6.2",
    "node-abort-controller": "^3.1.1",
    "semver": "^7.5.4",
    "tslib": "^2.0.0",
    "uuid": "^9.0.0"
  },
  "devDependencies": {
    "@commitlint/cli": "^17.0.3",
    "@commitlint/config-conventional": "^17.0.3",
    "@istanbuljs/nyc-config-typescript": "^0.1.3",
    "@semantic-release/changelog": "^6.0.1",
    "@semantic-release/commit-analyzer": "^9.0.2",
    "@semantic-release/git": "^10.0.1",
    "@semantic-release/github": "^8.0.5",
    "@semantic-release/npm": "^9.0.1",
    "@semantic-release/release-notes-generator": "^10.0.3",
    "@types/chai": "^4.3.1",
    "@types/chai-as-promised": "^7.1.5",
    "@types/glob": "^7.2.0",
    "@types/lodash.defaults": "^4.2.7",
    "@types/lodash.isarguments": "^3.1.7",
    "@types/mocha": "^5.2.7",
    "@types/msgpack": "^0.0.31",
    "@types/node": "^12.20.25",
    "@types/semver": "^7.3.9",
    "@types/sinon": "^7.5.2",
    "@types/uuid": "^3.4.10",
    "@typescript-eslint/eslint-plugin": "^4.32.0",
    "@typescript-eslint/parser": "^5.33.0",
    "chai": "^4.3.4",
    "chai-as-promised": "^7.1.1",
    "commitizen": "^4.2.5",
    "copyfiles": "^2.4.1",
    "coveralls": "^3.1.1",
    "eslint": "^7.32.0",
    "eslint-config-prettier": "^8.5.0",
    "eslint-plugin-mocha": "^10.1.0",
    "eslint-plugin-prettier": "4.2.1",
    "eslint-plugin-promise": "6.0.0",
    "eslint-plugin-tsdoc": "^0.2.16",
    "husky": "^8.0.1",
    "istanbul": "^0.4.5",
    "lint-staged": "13.0.3",
    "madge": "^5.0.1",
    "mocha": "^10.0.0",
    "mocha-lcov-reporter": "^1.3.0",
    "moment": "^2.29.4",
    "npm-run-all": "^4.1.5",
    "nyc": "^15.1.0",
    "prettier": "^2.7.1",
    "pretty-quick": "^3.1.3",
    "rimraf": "^3.0.2",
    "rrule": "^2.6.9",
    "semantic-release": "^19.0.3",
    "sinon": "^15.1.0",
    "test-console": "^2.0.0",
    "ts-mocha": "^10.0.0",
    "ts-node": "^10.7.0",
    "typedoc": "^0.25.0",
    "typescript": "^4.7.4"
  },
  "nyc": {
    "extends": "@istanbuljs/nyc-config-typescript",
    "all": true,
    "check-coverage": true,
    "include": [
      "src/**/*.ts"
    ],
    "exclude": [
      "bullmq-tests/test_*.ts"
    ],
    "lines": 80,
    "functions": 80,
    "branches": 70,
    "statements": 80,
    "watermarks": {
      "lines": [
        80,
        95
      ],
      "functions": [
        80,
        95
      ],
      "branches": [
        80,
        95
      ],
      "statements": [
        80,
        95
      ]
    }
  },
  "config": {
    "commitizen": {
      "path": "node_modules/cz-conventional-changelog"
    }
  },
  "commitlint": {
    "extends": [
      "@commitlint/config-conventional"
    ]
  },
  "lint-staged": {
    "*.{js,ts}": "yarn eslint:fix"
  },
  "repository": {
    "type": "git",
    "url": "https://github.com/taskforcesh/bullmq.git"
  },
  "release": {
    "plugins": [
      [
        "@semantic-release/commit-analyzer",
        {
          "releaseRules": [
            {
              "message": "*\\[python\\]*",
              "release": false
            }
          ]
        }
      ],
      "@semantic-release/release-notes-generator",
      [
        "@semantic-release/changelog",
        {
          "changelogFile": "docs/gitbook/changelog.md"
        }
      ],
      [
        "@semantic-release/npm",
        {
          "npmPublish": true
        }
      ],
      "@semantic-release/github",
      [
        "@semantic-release/git",
        {
          "assets": [
            "package.json",
            "yarn.lock",
            "docs/gitbook/changelog.md",
            "docs/gitbook/api/**"
          ],
          "message": "chore(release): ${nextRelease.version} [skip ci]\n\n${nextRelease.notes}"
        }
      ]
    ]
  }
}<|MERGE_RESOLUTION|>--- conflicted
+++ resolved
@@ -1,10 +1,6 @@
 {
   "name": "bullmq",
-<<<<<<< HEAD
-  "version": "4.16.0",
-=======
   "version": "4.17.0",
->>>>>>> e1ff35b5
   "description": "Queue for messages and jobs based on Redis",
   "homepage": "https://bullmq.io/",
   "main": "./dist/cjs/index.js",
